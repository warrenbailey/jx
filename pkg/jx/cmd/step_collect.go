--- conflicted
+++ resolved
@@ -184,7 +184,6 @@
 		return errors.Wrapf(err, "failed to collect patterns %s to path %s", strings.Join(o.Pattern, ", "), repoPath)
 	}
 
-<<<<<<< HEAD
 	err = gitClient.Add(ghPagesDir, repoDir)
 	if err != nil {
 		return err
@@ -211,10 +210,9 @@
 	err = kube.RegisterPipelineActivityCRD(apisClient)
 	if err != nil {
 		return err
-=======
+
 	for _, u := range urls {
 		log.Infof("Cpllected: %s\n", util.ColorInfo(u))
->>>>>>> 5edf3f0c
 	}
 
 	// TODO this pipeline name construction needs moving to a shared lib, and other things refactoring to use it
